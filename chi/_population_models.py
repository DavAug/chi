#
# This file is part of the chi repository
# (https://github.com/DavAug/chi/) which is released under the
# BSD 3-clause license. See accompanying LICENSE.md for copyright notice and
# full license details.
#

import copy
import math

import numpy as np
from scipy.stats import norm, truncnorm

import chi


class PopulationModel(object):
    """
    A base class for population models.
    """
    def __init__(self):
        super(PopulationModel, self).__init__()

    def compute_log_likelihood(self, parameters, observations):
        """
        Returns the log-likelihood of the population model parameters.

        :param parameters: Parameters of the population model.
        :type parameters: List, np.ndarray of length (p,)
        :param observations: "Observations" of the individuals. Typically
            refers to the values of a mechanistic model parameter for each
            individual.
        :type observations: List, np.ndarray of length (n,)
        :returns: Log-likelihood of individual parameters and population
            parameters.
        :rtype: float
        """
        raise NotImplementedError

    def compute_pointwise_ll(self, parameters, observations):
        r"""
        Returns the pointwise log-likelihood of the model parameters for
        each observation.

        :param parameters: Parameters of the population model.
        :type parameters: List, np.ndarray of length (p,)
        :param observations: "Observations" of the individuals. Typically
            refers to the values of a mechanistic model parameter for each
            individual.
        :type observations: List, np.ndarray of length (n,)
        :returns: Log-likelihoods for each individual parameter for population
            parameters.
        :rtype: np.ndarray of length (n,)
        """
        raise NotImplementedError

    def compute_sensitivities(self, parameters, observations):
        r"""
        Returns the log-likelihood of the population parameters and its
        sensitivities w.r.t. the observations and the parameters.

        :param parameters: Parameters of the population model.
        :type parameters: List, np.ndarray of length (p,)
        :param observations: "Observations" of the individuals. Typically
            refers to the values of a mechanistic model parameter for each
            individual.
        :type observations: List, np.ndarray of length (n,)
        :returns: Log-likelihood and its sensitivity to individual parameters
            as well as population parameters.
        :rtype: Tuple[float, np.ndarray of length (n + p,)]
        """
        raise NotImplementedError

    def get_parameter_names(self):
        """
        Returns the names of the population model parameters. If name is
        not set, defaults are returned.
        """
        raise NotImplementedError

    def n_hierarchical_parameters(self, n_ids):
        """
        Returns a tuple of the number of individual parameters and the number
        of population parameters that this model expects in context of a
        :class:`HierarchicalLogLikelihood`, when ``n_ids`` individuals are
        modelled.

        Parameters
        ----------
        n_ids
            Number of individuals.
        """
        raise NotImplementedError

    def n_parameters(self):
        """
        Returns the number of parameters of the population model.
        """
        raise NotImplementedError

    def sample(self, parameters, n_samples=None, seed=None):
        r"""
        Returns random samples from the population distribution.

        The returned value is a NumPy array with shape ``(n_samples,)``.

        Parameters
        ----------
        parameters
            An array-like object with the parameters of the population model.
        n_samples
            Number of samples. If ``None``, one sample is returned.
        seed
            A seed for the pseudo-random number generator.
        """
        raise NotImplementedError

    def set_parameter_names(self, names=None):
        """
        Sets the names of the population model parameters.

        Parameters
        ----------
        names
            An array-like object with string-convertable entries of length
            :meth:`n_parameters`. If ``None``, parameter names are reset to
            defaults.
        """
        raise NotImplementedError


class SimplePopulationModel(PopulationModel):
    """
    A base class for simple population models without population structure.

    Extends :class:`PopulationModel`.
    """
    def __init__(self):
        super(SimplePopulationModel, self).__init__()


class CovariatePopulationModel(PopulationModel):
    r"""
    A CovariatePopulationModel assumes that the individual parameters
    :math:`\psi` are distributed according to a population model that is
    conditional on the model parameters :math:`\vartheta` and the covariates
    :math:`\chi`

    .. math::
        \psi \sim \mathbb{P}(\cdot | \vartheta, \chi).

    Here, covariates identify subpopulations in the population and can vary
    from one individual to the next, while the model parameters
    :math:`\vartheta` are the same for all individuals.

    To simplify this dependence, CovariatePopulationModels make the assumption
    that the distribution :math:`\mathbb{P}(\psi | \vartheta, \chi)`
    deterministically varies with the covariates, such that the problem can be
    recast in terms of a covariate-independent distribution of inter-individual
    fluctuations :math:`\eta`

    .. math::
        \eta \sim \mathbb{P}(\cdot | \theta)

    and a set of deterministic relationships for the individual parameters
    :math:`\psi`  and the new population parameters :math:`\theta`

    .. math::
        \theta = f(\vartheta)  \quad \mathrm{and} \quad
        \psi = g(\vartheta , \eta, \chi ).

    The `population_model` input defines the distribution of :math:`\eta`
    and `covariate_model` defines the functions :math:`f` and :math:`g`.

    Extends :class:`PopulationModel`.

    :param population_model: Defines the distribution of :math:`\eta`.
    :type population_model: SimplePopulationModel
    :param covariate_model: Defines the covariate model.
    :type covariate_model: CovariateModel
    """

    def __init__(self, population_model, covariate_model):
        super(CovariatePopulationModel, self).__init__()

        # Check inputs
        if not isinstance(population_model, SimplePopulationModel):
            raise TypeError(
                'The population model has to be an instance of a '
                'chi.SimplePopulationModel.')
        if not isinstance(covariate_model, chi.CovariateModel):
            raise TypeError(
                'The covariate model has to be an instance of a '
                'chi.SimplePopulationModel.')

        # Check compatibility of population model with covariate model
        covariate_model.check_compatibility(population_model)

        # Remember models
        self._population_model = population_model
        self._covariate_model = covariate_model

    def compute_individual_parameters(
            self, parameters, eta, covariates=None):
        r"""
        Returns the individual parameters :math:`\psi`.

        By default ``covariates`` are set to ``None``, such that model
        does not rely on covariates. Each derived :class:`CovariateModel`
        needs to make sure that model reduces to sensible values for
        this edge case.

        :param parameters: Model parameters :math:`\vartheta`.
        :type parameters: np.ndarray of length (p,)
        :param eta: Inter-individual fluctuations :math:`\eta`.
        :type eta: np.ndarray of length (n,)
        :param covariates: Individual covariates :math:`\chi`.
        :type covariates: np.ndarray of length (n, c)
        :returns: Individual parameters :math:`\psi`.
        :rtype: np.ndarray of length (n,)
        """
        return self._covariate_model.compute_individual_parameters(
            parameters, eta, covariates)

    def compute_log_likelihood(self, parameters, observations):
        r"""
        Returns the log-likelihood of the model parameters.

        :param parameters: Values of the model parameters :math:`\vartheta`.
        :type parameters: List, np.ndarray of length (p,)
        :param observations: "Observations" of the individuals :math:`\eta`.
            Typically refers to the inter-individual fluctuations of the
            mechanistic model parameter.
        :type observations: List, np.ndarray of length (n,)
        :returns: Log-likelihood of individual parameters and population
            parameters.
        :rtype: float
        """
        # Compute population parameters
        parameters = self._covariate_model.compute_population_parameters(
            parameters)

        # Compute log-likelihood
        score = self._population_model.compute_log_likelihood(
            parameters, observations)

        return score

    def compute_pointwise_ll(self, parameters, observations):
        r"""
        Returns the pointwise log-likelihood of the model parameters for
        each observation.

        :param parameters: Values of the model parameters :math:`\vartheta`.
        :type parameters: List, np.ndarray of length (p,)
        :param observations: "Observations" of the individuals :math:`\eta`.
            Typically refers to the inter-individual fluctuations of the
            mechanistic model parameter.
        :type observations: List, np.ndarray of length (n,)
        :returns: Log-likelihoods of individual parameters for population
            parameters.
        :rtype: np.ndarray of length (n,)
        """
        # Compute population parameters
        parameters = self._covariate_model.compute_population_parameters(
            parameters)

        # Compute log-likelihood
        score = self._population_model.compute_pointwise_ll(
            parameters, observations)

        return score

    def compute_sensitivities(self, parameters, observations):
        r"""
        Returns the log-likelihood of the population parameters and its
        sensitivities w.r.t. the observations and the parameters.

        The sensitivities are computed with respect to the individual
        :math:`\eta _i` and the population parameters :math:`\vartheta`

        .. math::
            \left(
                \partial _{\eta _i}\log p(\eta _i | \theta),
                \sum _{i,j}\partial _{\theta _j}\log p(\eta _i | \theta_j)
                    \frac{\partial f_j}{\partial \vartheta _k}\right) .

        :param parameters: Parameters of the population model.
        :type parameters: List, np.ndarray of length (p,)
        :param observations: "Observations" of the individuals. Typically
            refers to the values of a mechanistic model parameter for each
            individual.
        :type observations: List, np.ndarray of length (n,)
        :returns: Log-likelihood and its sensitivity to individual parameters
            as well as population parameters.
        :rtype: Tuple[float, np.ndarray of length (n + p,)]
        """
        # Compute population parameters and sensitivities dtheta/dvartheta
        params, dvartheta = \
            self._covariate_model.compute_population_sensitivities(
                parameters)

        # Compute log-likelihood and sensitivities dscore/deta, dscore/dtheta
        score, sensitivities = self._population_model.compute_sensitivities(
            params, observations)

        # Propagate sensitivity of score to vartheta
        # i.e. dscore/dvartheta = sum_i dscore/dtheta_i * dtheta_i/dvartheta
        # Note dvartheta has shape (p, p') and dtheta has shape (p')
        n = len(observations)
        deta = sensitivities[:n]
        dtheta = sensitivities[n:]
        dvartheta = dvartheta @ dtheta

        # Stack results
        sensitivities = np.hstack((deta, dvartheta))

        return (score, sensitivities)

    def get_covariate_model(self):
        """
        Returns the covariate model.
        """
        return self._covariate_model

    def get_parameter_names(self):
        """
        Returns the names of the model parameters. If name is
        not set, defaults are returned.
        """
        return self._covariate_model.get_parameter_names()

    def n_hierarchical_parameters(self, n_ids):
        """
        Returns a tuple of the number of individual parameters and the number
        of population parameters that this model expects in context of a
        :class:`HierarchicalLogLikelihood`, when ``n_ids`` individuals are
        modelled.

        Parameters
        ----------
        n_ids
            Number of individuals.
        """
        # Get number of individual parameters
        n_ids, _ = self._population_model.n_hierarchical_parameters(n_ids)

        return (n_ids, self._covariate_model.n_parameters())

    def n_covariates(self):
        """
        Returns the number of covariates.
        """
        return self._covariate_model.n_covariates()

    def n_parameters(self):
        """
        Returns the number of parameters of the population model.
        """
        return self._covariate_model.n_parameters()

    def sample(
            self, parameters, covariates=None, n_samples=None, seed=None,
            return_psi=True):
        r"""
        Returns random samples from the population distribution.

        By default samples from

        .. math::
            \psi \sim \mathbb{P}(\cdot | \vartheta, \chi)

        are returned. If ``return_psi=False`` samples from

        .. math::
            \eta \sim \mathbb{P}(\cdot | \theta)

        are returned.

        :param parameters: Values of the model parameters.
        :type parameters: List, np.ndarray of shape (p,)
        :param covariates: Values for the covariates. If ``None``, default
            is assumed defined by the :class:`CovariateModel`.
        :type covariates: List, np.ndarray of shape (c,)
        :param n_samples: Number of samples. If ``None``, one sample is
            returned.
        :type n_samples: int, optional
        :param seed: A seed for the pseudo-random number generator.
        :type seed: int, np.random.Generator, optional
        :returns: Samples from population model conditional on covariates.
        :rtype: np.ndarray of shape (n_samples,)
        """
        # Check that covariates has the correct dimensions
        # TODO: Test when true covatiate model exists!
        if covariates is not None:  # noqa: pragma no cover
            covariates = np.array(covariates)
            if covariates.shape != (self._covariate_model.n_covariates(),):
                raise ValueError(
                    'Covariates must be of shape (c,).')

            # Add dimension to fit shape (n, c) for later convenience
            covariates = np.reshape(covariates, (1, len(covariates)))

        # Compute population parameters
        parameters = self._covariate_model.compute_population_parameters(
            parameters)

        # Sample eta from population model
        eta = self._population_model.sample(parameters, n_samples, seed)

        if not return_psi:
            return eta

        # Compute psi
        psi = self._covariate_model.compute_individual_parameters(
            parameters, eta, covariates)

        return psi

    def set_parameter_names(self, names=None):
        """
        Sets the names of the population model parameters.

        Parameters
        ----------
        names
            An array-like object with string-convertable entries of length
            :meth:`n_parameters`. If ``None``, parameter names are reset to
            defaults.
        """
        self._covariate_model.set_parameter_names(names)


class GaussianModel(SimplePopulationModel):
    r"""
    A population model which assumes that model parameters across individuals
    are distributed according to a Gaussian distribution.

    A Gaussian population model assumes that a model parameter
    :math:`\psi` varies across individuals such that :math:`\psi` is
    Gaussian distributed in the population

    .. math::
        p(\psi |\mu, \sigma) =
        \frac{1}{\sqrt{2\pi} \sigma}
        \exp\left(-\frac{(\psi - \mu )^2}
        {2 \sigma ^2}\right).

    Here, :math:`\mu` and :math:`\sigma ^2` are the
    mean and variance of the Gaussian distribution.

    Any observed individual with parameter :math:`\psi _i` is
    assumed to be a realisation of the random variable :math:`\psi`.

    Extends :class:`SimplePopulationModel`.
    """

    def __init__(self):
        super(GaussianModel, self).__init__()

        # Set number of parameters
        self._n_parameters = 2

        # Set default parameter names
        self._parameter_names = ['Mean', 'Std.']

    @staticmethod
    def _compute_log_likelihood(mean, var, observations):  # pragma: no cover
        r"""
        Calculates the log-likelihood using numba speed up.
        """
        # Compute log-likelihood score
        n_ids = len(observations)
        log_likelihood = \
            - n_ids * np.log(2 * np.pi * var) / 2 \
            - np.sum((observations - mean) ** 2) / (2 * var)

        # If score evaluates to NaN, return -infinity
        if np.isnan(log_likelihood):
            return -np.inf

        return log_likelihood

    @staticmethod
    def _compute_pointwise_ll(mean, var, observations):  # pragma: no cover
        r"""
        Calculates the pointwise log-likelihoods using numba speed up.
        """
        # Compute log-likelihood score
        log_likelihood = \
            - np.log(2 * np.pi * var) / 2 \
            - (observations - mean) ** 2 / (2 * var)

        # If score evaluates to NaN, return -infinity
        mask = np.isnan(log_likelihood)
        if np.any(mask):
            log_likelihood[mask] = -np.inf
            return log_likelihood

        return log_likelihood

    def _compute_sensitivities(self, mean, var, psi):  # pragma: no cover
        r"""
        Calculates the log-likelihood and its sensitivities using numba
        speed up.

        Expects:
        mean = float
        var = float
        Shape observations =  (n_obs,)

        Returns:
        log_likelihood: float
        sensitivities: np.ndarray of shape (n_obs + 2,)
        """
        # Compute log-likelihood score
        n_ids = len(psi)
        log_likelihood = self._compute_log_likelihood(mean, var, psi)

        # If score evaluates to NaN, return -infinity
        if np.isnan(log_likelihood):
            return -np.inf, np.full(shape=n_ids + 2, fill_value=np.inf)

        # Compute sensitivities w.r.t. observations (psi)
        dpsi = (mean - psi) / var

        # Copmute sensitivities w.r.t. parameters
        dmean = np.sum(psi - mean) / var
        dstd = (-n_ids + np.sum((psi - mean)**2) / var) / np.sqrt(var)

        sensitivities = np.concatenate((dpsi, np.array([dmean, dstd])))

        return log_likelihood, sensitivities

    def compute_log_likelihood(self, parameters, observations):
        r"""
        Returns the log-likelihood of the population model parameters.

        The log-likelihood of a truncated Gaussian distribution is the log-pdf
        evaluated at the observations

        .. math::
            L(\mu , \sigma | \Psi) =
            \sum _{i=1}^N
            \log p(\psi _i |
            \mu , \sigma ) ,

        where
        :math:`\Psi := (\psi _1, \ldots , \psi _N)`
        are the "observed" :math:`\psi` from :math:`N` individuals.

        .. note::
            Note that in the context of PKPD modelling the individual
            parameters are never "observed" directly, but rather inferred
            from biomarker measurements.

        Parameters
        ----------
        parameters
            An array-like object with the model parameter values, i.e.
            [:math:`\mu`, :math:`\sigma`].
        observations
            An array like object with the parameter values for the individuals,
            i.e. [:math:`\psi _1, \ldots , \psi _N`].
        """
        observations = np.asarray(observations)
        mean, std = parameters
        var = std**2

<<<<<<< HEAD
        if std <= 0:
            # The standard deviation of the Gaussian distribution is
            # strictly positive
=======
        eps = 1E-12
        if (mean <= 0) or (std <= 0) or (var <= eps):
            # The mean and std. of the Gaussian distribution are
            # strictly positive if truncated at zero
>>>>>>> bd881f29
            return -np.inf

        return self._compute_log_likelihood(mean, var, observations)

    def compute_pointwise_ll(self, parameters, observations):
        r"""
        Returns the pointwise log-likelihood of the model parameters for
        each observation.

        The pointwise log-likelihood of a truncated Gaussian distribution is
        the log-pdf evaluated at the observations

        .. math::
            L(\mu , \sigma | \psi _i) =
            \log p(\psi _i |
            \mu , \sigma ) ,

        where
        :math:`\psi _i` are the "observed" parameters :math:`\psi` from
        individual :math:`i`.

        Parameters
        ----------
        parameters
            An array-like object with the model parameter values, i.e.
            [:math:`\mu`, :math:`\sigma`].
        observations
            An array like object with the parameter values for the individuals,
            i.e. [:math:`\psi _1, \ldots , \psi _N`].
        """
        observations = np.asarray(observations)
        mean, std = parameters
        var = std**2

<<<<<<< HEAD
        if std <= 0:
            # The standard deviation of the Gaussian distribution is
            # strictly positive
=======
        eps = 1E-6
        if (mean <= 0) or (std <= 0) or (var <= eps):
            # The mean and std. of the Gaussian distribution are
            # strictly positive if truncated at zero
>>>>>>> bd881f29
            return np.full(shape=len(observations), fill_value=-np.inf)

        return self._compute_pointwise_ll(mean, var, observations)

    def compute_sensitivities(self, parameters, observations):
        r"""
        Returns the log-likelihood of the population parameters and its
        sensitivity w.r.t. the observations and the parameters.

        Parameters
        ----------
        parameters
            An array-like object with the parameters of the population model.
        observations
            An array-like object with the observations of the individuals. Each
            entry is assumed to belong to one individual.
        """
        observations = np.asarray(observations)
        mean, std = parameters
        var = std**2

<<<<<<< HEAD
        if std <= 0:
            # The standard deviation of the Gaussian distribution is
            # strictly positive
=======
        eps = 1E-6
        if (mean <= 0) or (std <= 0) or (var <= eps):
            # The mean and std. of the Gaussian distribution are
            # strictly positive if truncated at zero
>>>>>>> bd881f29
            n_obs = len(observations)
            return -np.inf, np.full(shape=(n_obs + 2,), fill_value=np.inf)

        return self._compute_sensitivities(mean, var, observations)

    def get_parameter_names(self):
        """
        Returns the name of the the population model parameters. If name were
        not set, defaults are returned.
        """
        return copy.copy(self._parameter_names)

    def n_hierarchical_parameters(self, n_ids):
        """
        Returns a tuple of the number of individual parameters and the number
        of population parameters that this model expects in context of a
        :class:`HierarchicalLogLikelihood`, when ``n_ids`` individuals are
        modelled.

        Parameters
        ----------
        n_ids
            Number of individuals.
        """
        n_ids = int(n_ids)

        return (n_ids, self._n_parameters)

    def n_parameters(self):
        """
        Returns the number of parameters of the population model.
        """
        return self._n_parameters

    def sample(self, parameters, n_samples=None, seed=None):
        r"""
        Returns random samples from the population distribution.

        The returned value is a NumPy array with shape ``(n_samples,)``.

        Parameters
        ----------
        parameters
            Parameter values of the top-level parameters that are used for the
            simulation.
        n_samples
            Number of samples. If ``None``, one sample is returned.
        seed
            A seed for the pseudo-random number generator.
        """
        if len(parameters) != self._n_parameters:
            raise ValueError(
                'The number of provided parameters does not match the expected'
                ' number of top-level parameters.')

        # Define shape of samples
        if n_samples is None:
            n_samples = 1
        sample_shape = (int(n_samples),)

        # Get parameters
        mu, sigma = parameters

        if sigma < 0:
            # The std. of the Gaussian distribution are
            # strictly positive
            raise ValueError(
                'A Gaussian distribution only accepts strictly positive '
                'standard deviations.')

        # Sample from population distribution
        rng = np.random.default_rng(seed=seed)
        samples = rng.normal(
            loc=mu, scale=sigma, size=sample_shape)

        return samples

    def set_parameter_names(self, names=None):
        r"""
        Sets the names of the population model parameters.

        The population parameter of a GaussianModel are the population mean
        and standard deviation of the parameter :math:`\psi`.

        Parameters
        ----------
        names
            An array-like object with string-convertable entries of length
            :meth:`n_parameters`. If ``None``, parameter names are reset to
            defaults.
        """
        if names is None:
            # Reset names to defaults
            self._parameter_names = ['Mean', 'Std.']
            return None

        if len(names) != self._n_parameters:
            raise ValueError(
                'Length of names does not match the number of parameters.')

        self._parameter_names = [str(label) for label in names]


class HeterogeneousModel(SimplePopulationModel):
    """
    A population model which imposes no relationship on the model parameters
    across individuals.

    A heterogeneous model assumes that the parameters across individuals are
    independent.

    Extends :class:`SimplePopulationModel`.
    """

    def __init__(self):
        super(HeterogeneousModel, self).__init__()

        # Set number of parameters
        self._n_parameters = 0

        # Set default parameter names
        self._parameter_names = None

    def compute_log_likelihood(self, parameters, observations):
        """
        Returns the log-likelihood of the population model parameters.

        A heterogenous population model imposes no restrictions on the
        individuals, as a result the log-likelihood score is zero irrespective
        of the model parameters.

        Parameters
        ----------
        parameters
            An array-like object with the parameters of the population model.
        observations
            An array-like object with the observations of the individuals. Each
            entry is assumed to belong to one individual.
        """
        return 0

    def compute_pointwise_ll(self, parameters, observations):
        r"""
        Returns the pointwise log-likelihood of the model parameters for
        each observation.

        A heterogenous population model imposes no restrictions on the
        individuals, as a result the log-likelihood score is zero irrespective
        of the model parameters.

        Parameters
        ----------
        parameters
            An array-like object with the parameters of the population model.
        observations
            An array-like object with the observations of the individuals. Each
            entry is assumed to belong to one individual.
        """
        return np.zeros(shape=len(observations))

    def compute_sensitivities(self, parameters, observations):
        r"""
        Returns the log-likelihood of the population parameters and its
        sensitivities w.r.t. the parameters and the observations.

        Parameters
        ----------
        parameters
            An array-like object with the parameters of the population model.
        observations
            An array-like object with the observations of the individuals. Each
            entry is assumed to belong to one individual.
        """
        n_observations = len(observations)
        return 0, np.zeros(shape=n_observations)

    def get_parameter_names(self):
        """
        Returns the name of the the population model parameters. If name were
        not set, defaults are returned.
        """
        return copy.copy(self._parameter_names)

    def n_hierarchical_parameters(self, n_ids):
        """
        Returns a tuple of the number of individual parameters and the number
        of population parameters that this model expects in context of a
        :class:`HierarchicalLogLikelihood`, when ``n_ids`` individuals are
        modelled.

        Parameters
        ----------
        n_ids
            Number of individuals.
        """
        n_ids = int(n_ids)

        return (n_ids, self._n_parameters)

    def n_parameters(self):
        """
        Returns the number of parameters of the population model.
        """
        return self._n_parameters

    def set_parameter_names(self, names=None):
        r"""
        Sets the names of the population model parameters.

        A heterogeneous population model has no population parameters.
        However, a name may nevertheless be assigned for convience.

        Parameters
        ----------
        names
            An array-like object with string-convertable entries of length
            :meth:`n_parameters`. If ``None``, parameter names are reset to
            defaults.
        """
        if names is None:
            # Reset names to defaults
            self._parameter_names = None
            return None

        if len(names) != 1:
            raise ValueError(
                'Length of names has to be 1.')

        self._parameter_names = [str(label) for label in names]


class LogNormalModel(SimplePopulationModel):
    r"""
    A population model which assumes that model parameters across individuals
    are log-normally distributed.

    A log-normal population model assumes that a model parameter :math:`\psi`
    varies across individuals such that :math:`\psi` is log-normally
    distributed in the population

    .. math::
        p(\psi |\mu _{\text{log}}, \sigma _{\text{log}}) =
        \frac{1}{\psi} \frac{1}{\sqrt{2\pi} \sigma _{\text{log}}}
        \exp\left(-\frac{(\log \psi - \mu _{\text{log}})^2}
        {2 \sigma ^2_{\text{log}}}\right).

    Here, :math:`\mu _{\text{log}}` and :math:`\sigma ^2_{\text{log}}` are the
    mean and variance of :math:`\log \psi` in the population, respectively.

    Any observed individual with parameter :math:`\psi _i` is
    assumed to be a realisation of the random variable :math:`\psi`.

    Extends :class:`SimplePopulationModel`.
    """

    def __init__(self):
        super(LogNormalModel, self).__init__()

        # Set number of parameters
        self._n_parameters = 2

        # Set default parameter names
        self._parameter_names = ['Mean log', 'Std. log']

    @staticmethod
    def _compute_log_likelihood(mean, var, observations):  # pragma: no cover
        r"""
        Calculates the log-likelihood using numba speed up.
        """
        # Compute log-likelihood score
        n_ids = len(observations)
        log_likelihood = \
            - n_ids * np.log(2 * np.pi * var) / 2 \
            - np.sum(np.log(observations)) \
            - np.sum((np.log(observations) - mean)**2) / 2 / var

        # If score evaluates to NaN, return -infinity
        if np.isnan(log_likelihood):
            return -np.inf

        return log_likelihood

    @staticmethod
    def _compute_pointwise_ll(mean, var, observations):  # pragma: no cover
        r"""
        Calculates the pointwise log-likelihoods using numba speed up.
        """
        # Transform observations
        log_psi = np.log(observations)

        # Compute log-likelihood score
        log_likelihood = \
            - np.log(2 * np.pi * var) / 2 \
            - log_psi \
            - (log_psi - mean) ** 2 / (2 * var)

        # If score evaluates to NaN, return -infinity
        mask = np.isnan(log_likelihood)
        if np.any(mask):
            log_likelihood[mask] = -np.inf
            return log_likelihood

        return log_likelihood

    def _compute_sensitivities(self, mean, var, psi):  # pragma: no cover
        r"""
        Calculates the log-likelihood and its sensitivities using numba
        speed up.

        Expects:
        mean = float
        var = float
        Shape observations =  (n_obs,)

        Returns:
        log_likelihood: float
        sensitivities: np.ndarray of shape (n_obs + 2,)
        """
        # Compute log-likelihood score
        n_ids = len(psi)
        log_likelihood = self._compute_log_likelihood(mean, var, psi)

        # If score evaluates to NaN, return -infinity
        if np.isnan(log_likelihood):
            return -np.inf, np.full(shape=n_ids + 2, fill_value=np.inf)

        # Compute sensitivities w.r.t. observations (psi)
        dpsi = - ((np.log(psi) - mean) / var + 1) / psi

        # Copmute sensitivities w.r.t. parameters
        dmean = np.sum(np.log(psi) - mean) / var
        dstd = (np.sum((np.log(psi) - mean)**2) / var - n_ids) / np.sqrt(var)

        sensitivities = np.concatenate((dpsi, np.array([dmean, dstd])))

        return log_likelihood, sensitivities

    def compute_log_likelihood(self, parameters, observations):
        r"""
        Returns the log-likelihood of the population model parameters.

        The log-likelihood of a LogNormalModel is the log-pdf evaluated
        at the observations

        .. math::
            L(\mu _{\text{log}}, \sigma _{\text{log}}| \Psi) =
            \sum _{i=1}^N
            \log p(\psi _i |
            \mu _{\text{log}}, \sigma _{\text{log}}) ,

        where
        :math:`\Psi := (\psi _1, \ldots , \psi _N)`
        are the "observed" :math:`\psi` from :math:`N` individuals.

        .. note::
            Note that in the context of PKPD modelling the individual
            parameters are never "observed" directly, but rather inferred
            from biomarker measurements.

        Parameters
        ----------
        parameters
            An array-like object with the model parameter values, i.e.
            [:math:`\mu _{\text{log}}`, :math:`\sigma _{\text{log}}`].
        observations
            An array like object with the parameter values for the individuals,
            i.e. [:math:`\psi _1, \ldots , \psi _N`].
        """
        observations = np.asarray(observations)
        mean, std = parameters
        var = std**2

        eps = 1E-12
        if (std <= 0) or (var <= eps) or np.any(observations == 0):
            # The standard deviation of log psi is strictly positive
            return -np.inf

        return self._compute_log_likelihood(mean, var, observations)

    def compute_pointwise_ll(self, parameters, observations):
        r"""
        Returns the pointwise log-likelihood of the model parameters for
        each observation.

        The pointwise log-likelihood of a LogNormalModel is the log-pdf
        evaluated at the observations

        .. math::
            L(\mu _{\text{log}}, \sigma _{\text{log}}| \psi _i) =
            \log p(\psi _i |
            \mu _{\text{log}}, \sigma _{\text{log}}) ,

        where
        :math:`\psi _i` are the "observed" parameters :math:`\psi` from
        individual :math:`i`.

        Parameters
        ----------
        parameters
            An array-like object with the model parameter values, i.e.
            [:math:`\mu _{\text{log}}`, :math:`\sigma _{\text{log}}`].
        observations
            An array like object with the parameter values for the individuals,
            i.e. [:math:`\psi _1, \ldots , \psi _N`].
        """
        observations = np.asarray(observations)
        mean, std = parameters
        var = std**2

        eps = 1E-12
        if (std <= 0) or (var <= eps) or np.any(observations == 0):
            # The standard deviation of log psi is strictly positive
            return np.full(shape=len(observations), fill_value=-np.inf)

        return self._compute_pointwise_ll(mean, var, observations)

    def compute_sensitivities(self, parameters, observations):
        r"""
        Returns the log-likelihood of the population parameters and its
        sensitivity w.r.t. the observations and the parameters.

        Parameters
        ----------
        parameters
            An array-like object with the parameters of the population model.
        observations
            An array-like object with the observations of the individuals. Each
            entry is assumed to belong to one individual.
        """
        observations = np.asarray(observations)
        mean, std = parameters
        var = std**2

        eps = 1E-12
        if (std <= 0) or (var <= eps) or np.any(observations == 0):
            # The standard deviation of log psi is strictly positive
            n_obs = len(observations)
            return -np.inf, np.full(shape=(n_obs + 2,), fill_value=np.inf)

        return self._compute_sensitivities(mean, var, observations)

    def get_mean_and_std(self, parameters):
        r"""
        Returns the mean and the standard deviation of the population
        for given :math:`\mu _{\text{log}}` and :math:`\sigma _{\text{log}}`.

        The mean and variance of the parameter :math:`\psi`,
        :math:`\mu = \mathbb{E}\left[ \psi \right]` and
        :math:`\sigma ^2 = \text{Var}\left[ \psi \right]`, are given by

        .. math::
            \mu = \mathrm{e}^{\mu _{\text{log}} + \sigma ^2_{\text{log}} / 2}
            \quad \text{and} \quad
            \sigma ^2 =
            \mu ^2 \left( \mathrm{e}^{\sigma ^2_{\text{log}}} - 1\right) .

        Parameters
        ----------
        mean_log
            Mean of :math:`\log \psi` in the population.
        std_log
            Standard deviation of :math:`\log \psi` in the population.
        """
        # Check input
        mean_log, std_log = parameters
        if std_log < 0:
            raise ValueError('The standard deviation cannot be negative.')

        # Compute mean and standard deviation
        mean = np.exp(mean_log + std_log**2 / 2)
        std = np.sqrt(
            np.exp(2 * mean_log + std_log**2) * (np.exp(std_log**2) - 1))

        return [mean, std]

    def get_parameter_names(self):
        """
        Returns the name of the the population model parameters. If name were
        not set, defaults are returned.
        """
        return copy.copy(self._parameter_names)

    def n_hierarchical_parameters(self, n_ids):
        """
        Returns a tuple of the number of individual parameters and the number
        of population parameters that this model expects in context of a
        :class:`HierarchicalLogLikelihood`, when ``n_ids`` individuals are
        modelled.

        Parameters
        ----------
        n_ids
            Number of individuals.
        """
        n_ids = int(n_ids)

        return (n_ids, self._n_parameters)

    def n_parameters(self):
        """
        Returns the number of parameters of the population model.
        """
        return self._n_parameters

    def sample(self, parameters, n_samples=None, seed=None):
        r"""
        Returns random samples from the population distribution.

        The returned value is a NumPy array with shape ``(n_samples,)``.

        Parameters
        ----------
        parameters
            Parameter values of the top-level parameters that are used for the
            simulation.
        n_samples
            Number of samples. If ``None``, one sample is returned.
        seed
            A seed for the pseudo-random number generator.
        """
        if len(parameters) != self._n_parameters:
            raise ValueError(
                'The number of provided parameters does not match the expected'
                ' number of top-level parameters.')

        # Define shape of samples
        if n_samples is None:
            n_samples = 1
        sample_shape = (int(n_samples),)

        # Get parameters
        mean, std = parameters

        if std <= 0:
            raise ValueError(
                'A log-normal distribution only accepts strictly positive '
                'standard deviations.')

        # Sample from population distribution
        # (Mean and sigma are the mean and standard deviation of
        # the log samples)
        rng = np.random.default_rng(seed=seed)
        samples = rng.lognormal(
            mean=mean, sigma=std, size=sample_shape)

        return samples

    def set_parameter_names(self, names=None):
        r"""
        Sets the names of the population model parameters.

        The population parameter of a LogNormalModel are the population mean
        and standard deviation of the parameter :math:`\psi`.

        Parameters
        ----------
        names
            An array-like object with string-convertable entries of length
            :meth:`n_parameters`. If ``None``, parameter names are reset to
            defaults.
        """
        if names is None:
            # Reset names to defaults
            self._parameter_names = ['Mean log', 'Std. log']
            return None

        if len(names) != self._n_parameters:
            raise ValueError(
                'Length of names does not match the number of parameters.')

        self._parameter_names = [str(label) for label in names]


class PooledModel(SimplePopulationModel):
    """
    A population model which pools the model parameters across individuals.

    A pooled model assumes that the parameters across individuals do not vary.
    As a result, all individual parameters are set to the same value.

    Extends :class:`SimplePopulationModel`.
    """

    def __init__(self):
        super(PooledModel, self).__init__()

        # Set number of parameters
        self._n_parameters = 1

        # Set default parameter names
        self._parameter_names = ['Pooled']

    def compute_log_likelihood(self, parameters, observations):
        r"""
        Returns the unnormalised log-likelihood score of the population model.

        A pooled population model is a delta-distribution centred at the
        population model parameter. As a result the log-likelihood score
        is 0, if all individual parameters are equal to the population
        parameter, and :math:`-\infty` otherwise.

        Parameters
        ----------
        parameters
            An array-like object with the parameters of the population model.
        observations
            An array-like object with the observations of the individuals. Each
            entry is assumed to belong to one individual.
        """
        # Get the population parameter
        parameter = parameters[0]

        # Return -inf if any of the observations does not equal the pooled
        # parameter
        observations = np.array(observations)
        mask = observations != parameter
        if np.any(mask):
            return -np.inf

        # Otherwise return 0
        return 0

    def compute_pointwise_ll(self, parameters, observations):
        r"""
        Returns the pointwise log-likelihood of the model parameters for
        each observation.

        A pooled population model is a delta-distribution centred at the
        population model parameter. As a result the log-likelihood score
        is 0, if all individual parameters are equal to the population
        parameter, and :math:`-\infty` otherwise.

        Parameters
        ----------
        parameters
            An array-like object with the parameters of the population model.
        observations
            An array-like object with the observations of the individuals. Each
            entry is assumed to belong to one individual.
        """
        # Get the population parameter
        parameter = parameters[0]

        # Return -inf if any of the observations does not equal the pooled
        # parameter
        log_likelihood = np.zeros(shape=len(observations))
        observations = np.array(observations)
        mask = observations != parameter
        log_likelihood[mask] = -np.inf

        return log_likelihood

    def compute_sensitivities(self, parameters, observations):
        r"""
        Returns the log-likelihood of the population parameters and its
        sensitivities w.r.t. the observations and the parameters.

        Parameters
        ----------
        parameters
            An array-like object with the parameters of the population model.
        observations
            An array-like object with the observations of the individuals. Each
            entry is assumed to belong to one individual.
        """
        # Get the population parameter
        parameter = parameters[0]

        # Return -inf if any of the observations does not equal the pooled
        # parameter
        observations = np.array(observations)
        n_obs = len(observations)
        mask = observations != parameter
        if np.any(mask):
            return -np.inf, np.full(shape=n_obs + 1, fill_value=np.inf)

        # Otherwise return 0
        return 0, np.zeros(shape=n_obs + 1)

    def get_parameter_names(self):
        """
        Returns the name of the the population model parameters. If name were
        not set, defaults are returned.
        """
        return copy.copy(self._parameter_names)

    def n_hierarchical_parameters(self, n_ids):
        """
        Returns a tuple of the number of individual parameters and the number
        of population parameters that this model expects in context of a
        :class:`HierarchicalLogLikelihood`, when ``n_ids`` individuals are
        modelled.

        Parameters
        ----------
        n_ids
            Number of individuals.
        """
        return (0, self._n_parameters)

    def n_parameters(self):
        """
        Returns the number of parameters of the population model.
        """
        return self._n_parameters

    def sample(self, parameters, n_samples=None, seed=None):
        r"""
        Returns random samples from the underlying population
        distribution.

        For a PooledModel the input top-level parameters are copied
        ``n_samples`` and are returned.

        The returned value is a NumPy array with shape ``(n_samples,)``.

        Parameters
        ----------
        parameters
            Parameter values of the top-level parameters that are used for the
            simulation.
        n_samples
            Number of samples. If ``None``, one sample is returned.
        seed
            A seed for the pseudo-random number generator.
        """
        if len(parameters) != self._n_parameters:
            raise ValueError(
                'The number of provided parameters does not match the expected'
                ' number of top-level parameters.')
        samples = np.asarray(parameters)

        # If only one sample is wanted, return input parameter
        if n_samples is None:
            return samples

        # If more samples are wanted, broadcast input parameter to shape
        # (n_samples,)
        samples = np.broadcast_to(samples, shape=(n_samples,))
        return samples

    def set_parameter_names(self, names=None):
        """
        Sets the names of the population model parameters.

        Parameters
        ----------
        names
            An array-like object with string-convertable entries of length
            :meth:`n_parameters`. If ``None``, parameter names are reset to
            defaults.
        """
        if names is None:
            # Reset names to defaults
            self._parameter_names = ['Pooled']
            return None

        if len(names) != self._n_parameters:
            raise ValueError(
                'Length of names does not match n_parameters.')

        self._parameter_names = [str(label) for label in names]


class ReducedPopulationModel(object):
    """
    A class that can be used to permanently fix model parameters of a
    :class:`PopulationModel` instance.

    This may be useful to explore simplified versions of a model.

    Parameters
    ----------
    population_model
        An instance of a :class:`PopulationModel`.
    """

    def __init__(self, population_model):
        super(ReducedPopulationModel, self).__init__()

        # Check inputs
        if not isinstance(population_model, PopulationModel):
            raise TypeError(
                'The population model has to be an instance of a '
                'chi.PopulationModel.')

        self._population_model = population_model

        # Set defaults
        self._fixed_params_mask = None
        self._fixed_params_values = None
        self._n_parameters = population_model.n_parameters()
        self._parameter_names = population_model.get_parameter_names()

    def compute_log_likelihood(self, parameters, observations):
        """
        Returns the log-likelihood of the population model parameters.

        Parameters
        ----------
        parameters
            An array-like object with the parameters of the population model.
        observations
            An array-like object with the observations of the individuals. Each
            entry is assumed to belong to one individual.
        """
        # Get fixed parameter values
        if self._fixed_params_mask is not None:
            self._fixed_params_values[~self._fixed_params_mask] = parameters
            parameters = self._fixed_params_values

        # Compute log-likelihood
        score = self._population_model.compute_log_likelihood(
            parameters, observations)

        return score

    def compute_pointwise_ll(self, parameters, observations):
        """
        Returns the pointwise log-likelihood of the population model parameters
        for each observation.

        Parameters
        ----------
        parameters
            An array-like object with the parameters of the population model.
        observations
            An array-like object with the observations of the individuals. Each
            entry is assumed to belong to one individual.
        """
        # Get fixed parameter values
        if self._fixed_params_mask is not None:
            self._fixed_params_values[~self._fixed_params_mask] = parameters
            parameters = self._fixed_params_values

        # Compute log-likelihood
        scores = self._population_model.compute_pointwise_ll(
            parameters, observations)

        return scores

    def compute_sensitivities(self, parameters, observations):
        """
        Returns the log-likelihood of the population parameters and its
        sensitivities w.r.t. the observations and the parameters.

        Parameters
        ----------
        parameters
            An array-like object with the parameters of the population model.
        observations
            An array-like object with the observations of the individuals. Each
            entry is assumed to belong to one individual.
        """
        # Get fixed parameter values
        if self._fixed_params_mask is not None:
            self._fixed_params_values[~self._fixed_params_mask] = parameters
            parameters = self._fixed_params_values

        # Compute log-likelihood and sensitivities
        score, sensitivities = self._population_model.compute_sensitivities(
            parameters, observations)

        if self._fixed_params_mask is None:
            return score, sensitivities

        # Filter sensitivities for fixed parameters
        n_obs = len(observations)
        mask = np.ones(n_obs + self._n_parameters, dtype=bool)
        mask[-self._n_parameters:] = ~self._fixed_params_mask

        return score, sensitivities[mask]

    def fix_parameters(self, name_value_dict):
        """
        Fixes the value of model parameters, and effectively removes them as a
        parameter from the model. Fixing the value of a parameter at ``None``,
        sets the parameter free again.

        Parameters
        ----------
        name_value_dict
            A dictionary with model parameter names as keys, and parameter
            values as values.
        """
        # Check type
        try:
            name_value_dict = dict(name_value_dict)
        except (TypeError, ValueError):
            raise ValueError(
                'The name-value dictionary has to be convertable to a python '
                'dictionary.')

        # If population model does not have model parameters, break here
        if self._n_parameters == 0:
            return None

        # If no model parameters have been fixed before, instantiate a mask
        # and values
        if self._fixed_params_mask is None:
            self._fixed_params_mask = np.zeros(
                shape=self._n_parameters, dtype=bool)

        if self._fixed_params_values is None:
            self._fixed_params_values = np.empty(shape=self._n_parameters)

        # Update the mask and values
        for index, name in enumerate(self._parameter_names):
            try:
                value = name_value_dict[name]
            except KeyError:
                # KeyError indicates that parameter name is not being fixed
                continue

            # Fix parameter if value is not None, else unfix it
            self._fixed_params_mask[index] = value is not None
            self._fixed_params_values[index] = value

        # If all parameters are free, set mask and values to None again
        if np.alltrue(~self._fixed_params_mask):
            self._fixed_params_mask = None
            self._fixed_params_values = None

    def get_parameter_names(self):
        """
        Returns the name of the the population model parameters. If name were
        not set, defaults are returned.
        """
        # Remove fixed model parameters
        names = self._parameter_names
        if self._fixed_params_mask is not None:
            names = np.array(names)
            names = names[~self._fixed_params_mask]
            names = list(names)

        return copy.copy(names)

    def get_population_model(self):
        """
        Returns the original population model.
        """
        return self._population_model

    def n_hierarchical_parameters(self, n_ids):
        """
        Returns a tuple of the number of individual parameters and the number
        of population parameters that this model expects in context of a
        :class:`HierarchicalLogLikelihood`, when ``n_ids`` individuals are
        modelled.

        Parameters
        ----------
        n_ids
            Number of individuals.
        """
        # Get individual parameters
        n_indiv, n_pop = self._population_model.n_hierarchical_parameters(
            n_ids)

        # If parameters have been fixed, updated number of population
        # parameters
        if self._fixed_params_mask is not None:
            n_pop = int(np.sum(self._fixed_params_mask))

        return (n_indiv, n_pop)

    def n_fixed_parameters(self):
        """
        Returns the number of fixed model parameters.
        """
        if self._fixed_params_mask is None:
            return 0

        n_fixed = int(np.sum(self._fixed_params_mask))

        return n_fixed

    def n_parameters(self):
        """
        Returns the number of parameters of the population model.
        """
        # Get number of fixed parameters
        n_fixed = 0
        if self._fixed_params_mask is not None:
            n_fixed = int(np.sum(self._fixed_params_mask))

        # Subtract fixed parameters from total number
        n_parameters = self._n_parameters - n_fixed

        return n_parameters

    def sample(self, parameters, n_samples=None, seed=None):
        r"""
        Returns random samples from the underlying population distribution.

        The returned value is a NumPy array with shape ``(n_samples,)``.

        Parameters
        ----------
        parameters
            Parameter values of the top-level parameters that are used for the
            simulation.
        n_samples
            Number of samples. If ``None``, one sample is returned.
        seed
            A seed for the pseudo-random number generator.
        """
        # Get fixed parameter values
        if self._fixed_params_mask is not None:
            self._fixed_params_values[~self._fixed_params_mask] = parameters
            parameters = self._fixed_params_values

        # Sample from population model
        sample = self._population_model.sample(parameters, n_samples, seed)

        return sample

    def set_parameter_names(self, names=None):
        """
        Sets the names of the population model parameters.

        Parameters
        ----------
        names
            A dictionary that maps the current parameter names to new names.
            If ``None``, parameter names are reset to defaults.
        """
        if names is None:
            # Reset names to defaults
            self._population_model.set_parameter_names()
            self._parameter_names = \
                self._population_model.get_parameter_names()
            return None

        # Check input
        if len(names) != self.n_parameters():
            raise ValueError(
                'Length of names does not match n_parameters.')

        # Limit the length of parameter names
        for name in names:
            if len(name) > 50:
                raise ValueError(
                    'Parameter names cannot exceed 50 characters.')

        parameter_names = [str(label) for label in names]

        # Reconstruct full list of error model parameters
        if self._fixed_params_mask is not None:
            names = np.array(
                self._population_model.get_parameter_names(), dtype='U50')
            names[~self._fixed_params_mask] = parameter_names
            parameter_names = names

        # Set parameter names
        self._population_model.set_parameter_names(parameter_names)
        self._parameter_names = self._population_model.get_parameter_names()


class TruncatedGaussianModel(SimplePopulationModel):
    r"""
    A population model which assumes that model parameters across individuals
    are distributed according to a Gaussian distribution which is truncated at
    zero.

    A truncated Gaussian population model assumes that a model parameter
    :math:`\psi` varies across individuals such that :math:`\psi` is
    Gaussian distributed in the population for :math:`\psi` greater 0

    .. math::
        p(\psi |\mu, \sigma) =
        \frac{1}{1 - \Phi (-\mu / \sigma )} \frac{1}{\sqrt{2\pi} \sigma}
        \exp\left(-\frac{(\psi - \mu )^2}
        {2 \sigma ^2}\right)\quad \text{for} \quad \psi > 0

    and :math:`p(\psi |\mu, \sigma) = 0` for :math:`\psi \leq 0`.
    :math:`\Phi (\psi )` denotes the cumulative distribution function of
    the Gaussian distribution.

    Here, :math:`\mu` and :math:`\sigma ^2` are the
    mean and variance of the untruncated Gaussian distribution.

    Any observed individual with parameter :math:`\psi _i` is
    assumed to be a realisation of the random variable :math:`\psi`.

    Extends :class:`SimplePopulationModel`.
    """

    def __init__(self):
        super(TruncatedGaussianModel, self).__init__()

        # Set number of parameters
        self._n_parameters = 2

        # Set default parameter names
        self._parameter_names = ['Mu', 'Sigma']

    @staticmethod
    def _compute_log_likelihood(mean, std, observations):  # pragma: no cover
        r"""
        Calculates the log-likelihood using numba speed up.

        We are using the relationship between the Gaussian CDF and the
        error function

        ..math::
            Phi(x) = (1 + erf(x/sqrt(2))) / 2
        """
        # Compute log-likelihood score
        n_ids = len(observations)
        log_likelihood = \
            - n_ids * np.log(2 * np.pi * std**2) / 2 \
            - np.sum((observations - mean) ** 2) / (2 * std**2) \
            - n_ids * np.log(1 - _norm_cdf(-mean/std))

        # If score evaluates to NaN, return -infinity
        if np.isnan(log_likelihood):
            return -np.inf

        return log_likelihood

    @staticmethod
    def _compute_pointwise_ll(mean, std, observations):  # pragma: no cover
        r"""
        Calculates the pointwise log-likelihoods using numba speed up.
        """
        # Compute log-likelihood score
        log_likelihood = \
            - np.log(2 * np.pi * std**2) / 2 \
            - (observations - mean) ** 2 / (2 * std**2) \
            - np.log(1 - math.erf(-mean/std/math.sqrt(2))) + np.log(2)

        # If score evaluates to NaN, return -infinity
        mask = np.isnan(log_likelihood)
        if np.any(mask):
            log_likelihood[mask] = -np.inf
            return log_likelihood

        return log_likelihood

    @staticmethod
    def _compute_sensitivities(mean, std, psi):  # pragma: no cover
        r"""
        Calculates the log-likelihood and its sensitivities using numba
        speed up.

        Expects:
        mean = float
        std = float
        Shape observations =  (n_obs,)

        Returns:
        log_likelihood: float
        sensitivities: np.ndarray of shape (n_obs + 2,)
        """
        # Compute log-likelihood score
        n_ids = len(psi)
        log_likelihood = \
            - n_ids * (np.log(2 * np.pi) / 2 + np.log(std)) \
            - np.sum((psi - mean)**2) / (2 * std**2) \
            - n_ids * np.log(1 - _norm_cdf(-mean/std))

        # If score evaluates to NaN, return -infinity
        if np.isnan(log_likelihood):
            n_obs = len(psi)
            return -np.inf, np.full(shape=n_obs + 2, fill_value=np.inf)

        # Compute sensitivities w.r.t. observations (psi)
        dpsi = (mean - psi) / std**2

        # Copmute sensitivities w.r.t. parameters
        dmean = (
            np.sum(psi - mean) / std
            - _norm_pdf(mean/std) / (1 - _norm_cdf(-mean/std)) * n_ids
            ) / std
        dstd = (
            -n_ids + np.sum((psi - mean)**2) / std**2
            + _norm_pdf(mean/std) * mean / std / (1 - _norm_cdf(-mean/std))
            * n_ids
            ) / std

        sensitivities = np.concatenate((dpsi, np.array([dmean, dstd])))

        return log_likelihood, sensitivities

    def compute_log_likelihood(self, parameters, observations):
        r"""
        Returns the log-likelihood of the population model parameters.

        The log-likelihood of a truncated Gaussian distribution is the log-pdf
        evaluated at the observations

        .. math::
            L(\mu , \sigma | \Psi) =
            \sum _{i=1}^N
            \log p(\psi _i |
            \mu , \sigma ) ,

        where
        :math:`\Psi := (\psi _1, \ldots , \psi _N)`
        are the "observed" :math:`\psi` from :math:`N` individuals.

        .. note::
            Note that in the context of PKPD modelling the individual
            parameters are never "observed" directly, but rather inferred
            from biomarker measurements.

        Parameters
        ----------
        parameters
            An array-like object with the model parameter values, i.e.
            [:math:`\mu`, :math:`\sigma`].
        observations
            An array like object with the parameter values for the individuals,
            i.e. [:math:`\psi _1, \ldots , \psi _N`].
        """
        observations = np.asarray(observations)
        mean, std = parameters

        if (mean <= 0) or (std <= 0):
            # The mean and std. of the Gaussian distribution are
            # strictly positive if truncated at zero
            return -np.inf

        return self._compute_log_likelihood(mean, std, observations)

    def compute_pointwise_ll(self, parameters, observations):
        r"""
        Returns the pointwise log-likelihood of the model parameters for
        each observation.

        The pointwise log-likelihood of a truncated Gaussian distribution is
        the log-pdf evaluated at the observations

        .. math::
            L(\mu , \sigma | \psi _i) =
            \log p(\psi _i |
            \mu , \sigma ) ,

        where
        :math:`\psi _i` are the "observed" parameters :math:`\psi` from
        individual :math:`i`.

        Parameters
        ----------
        parameters
            An array-like object with the model parameter values, i.e.
            [:math:`\mu`, :math:`\sigma`].
        observations
            An array like object with the parameter values for the individuals,
            i.e. [:math:`\psi _1, \ldots , \psi _N`].
        """
        observations = np.asarray(observations)
        mean, std = parameters

        if (mean <= 0) or (std <= 0):
            # The mean and std. of the Gaussian distribution are
            # strictly positive if truncated at zero
            return np.full(shape=len(observations), fill_value=-np.inf)

        return self._compute_pointwise_ll(mean, std, observations)

    def compute_sensitivities(self, parameters, observations):
        r"""
        Returns the log-likelihood of the population parameters and its
        sensitivity w.r.t. the observations and the parameters.

        Parameters
        ----------
        parameters
            An array-like object with the parameters of the population model.
        observations
            An array-like object with the observations of the individuals. Each
            entry is assumed to belong to one individual.
        """
        observations = np.asarray(observations)
        mean, std = parameters

        if (mean <= 0) or (std <= 0):
            # The mean and std. of the Gaussian distribution are
            # strictly positive if truncated at zero
            n_obs = len(observations)
            return -np.inf, np.full(shape=(n_obs + 2,), fill_value=np.inf)

        return self._compute_sensitivities(mean, std, observations)

    def get_mean_and_std(self, parameters):
        r"""
        Returns the mean and the standard deviation of the population
        for given :math:`\mu` and :math:`\sigma`.

        The mean and variance of the parameter :math:`\psi` are given
        by

        .. math::
            \mathbb{E}\left[ \psi \right] =
                \mu + \sigma F(\mu/\sigma)
            \quad \text{and} \quad
            \text{Var}\left[ \psi \right] =
                \sigma ^2 \left[
                    1 - \frac{\mu}{\sigma}F(\mu/\sigma)
                    - F(\mu/\sigma) ^2
                \right],

        where :math:`F(\mu/\sigma) = \phi(\mu/\sigma )/(1-\Phi(-\mu/\sigma))`
        is a function given by the Gaussian probability density function
        :math:`\phi(\psi)` and the Gaussian cumulative distribution function
        :math:`\Phi(\psi)`.

        Parameters
        ----------
        mu
            Mean of untruncated Gaussian distribution.
        sigma
            Standard deviation of untruncated Gaussian distribution.
        """
        # Check input
        mu, sigma = parameters
        if (mu < 0) or (sigma < 0):
            # The mean and std. of the Gaussian distribution are
            # strictly positive if truncated at zero
            raise ValueError(
                'The parameters mu and sigma cannot be negative.')

        # Compute mean and standard deviation
        mean = mu + sigma * norm.pdf(mu/sigma) / (1 - norm.cdf(-mu/sigma))
        std = np.sqrt(
            sigma**2 * (
                1 -
                mu / sigma * norm.pdf(mu/sigma) / (1 - norm.cdf(-mu/sigma))
                - (norm.pdf(mu/sigma) / (1 - norm.cdf(-mu/sigma)))**2)
            )

        return [mean, std]

    def get_parameter_names(self):
        """
        Returns the name of the the population model parameters. If name were
        not set, defaults are returned.
        """
        return copy.copy(self._parameter_names)

    def n_hierarchical_parameters(self, n_ids):
        """
        Returns a tuple of the number of individual parameters and the number
        of population parameters that this model expects in context of a
        :class:`HierarchicalLogLikelihood`, when ``n_ids`` individuals are
        modelled.

        Parameters
        ----------
        n_ids
            Number of individuals.
        """
        n_ids = int(n_ids)

        return (n_ids, self._n_parameters)

    def n_parameters(self):
        """
        Returns the number of parameters of the population model.
        """
        return self._n_parameters

    def sample(self, parameters, n_samples=None, seed=None):
        r"""
        Returns random samples from the population distribution.

        The returned value is a NumPy array with shape ``(n_samples,)``.

        Parameters
        ----------
        parameters
            Parameter values of the top-level parameters that are used for the
            simulation.
        n_samples
            Number of samples. If ``None``, one sample is returned.
        seed
            A seed for the pseudo-random number generator.
        """
        if len(parameters) != self._n_parameters:
            raise ValueError(
                'The number of provided parameters does not match the expected'
                ' number of top-level parameters.')

        # Define shape of samples
        if n_samples is None:
            n_samples = 1
        sample_shape = (int(n_samples),)

        # Get parameters
        mu, sigma = parameters

        if (mu < 0) or (sigma < 0):
            # The mean and std. of the Gaussian distribution are
            # strictly positive if truncated at zero
            raise ValueError(
                'A truncated Gaussian distribution only accepts strictly '
                'positive means and standard deviations.')

        # Convert seed to int if seed is a rng
        # (Unfortunately truncated normal is not yet available with numpys
        # random number generator API)
        if isinstance(seed, np.random.Generator):
            # Draw new seed such that rng is propagated, but truncated normal
            # samples can also be seeded.
            seed = seed.integers(low=0, high=1E6)
        np.random.seed(seed)

        # Sample from population distribution
        samples = truncnorm.rvs(
            a=0, b=np.inf, loc=mu, scale=sigma, size=sample_shape)

        return samples

    def set_parameter_names(self, names=None):
        r"""
        Sets the names of the population model parameters.

        The population parameter of a LogNormalModel are the population mean
        and standard deviation of the parameter :math:`\psi`.

        Parameters
        ----------
        names
            An array-like object with string-convertable entries of length
            :meth:`n_parameters`. If ``None``, parameter names are reset to
            defaults.
        """
        if names is None:
            # Reset names to defaults
            self._parameter_names = ['Mu', 'Sigma']
            return None

        if len(names) != self._n_parameters:
            raise ValueError(
                'Length of names does not match the number of parameters.')

        self._parameter_names = [str(label) for label in names]


def _norm_cdf(x):  # pragma: no cover
    """
    Returns the cumulative distribution function value of a standard normal
    Gaussian distribtion.
    """
    return 0.5 * (1 + math.erf(x/math.sqrt(2)))


def _norm_pdf(x):  # pragma: no cover
    """
    Returns the probability density function value of a standard normal
    Gaussian distribtion.
    """
    return math.exp(-x**2/2) / math.sqrt(2 * math.pi)<|MERGE_RESOLUTION|>--- conflicted
+++ resolved
@@ -567,16 +567,10 @@
         mean, std = parameters
         var = std**2
 
-<<<<<<< HEAD
-        if std <= 0:
-            # The standard deviation of the Gaussian distribution is
-            # strictly positive
-=======
         eps = 1E-12
         if (mean <= 0) or (std <= 0) or (var <= eps):
             # The mean and std. of the Gaussian distribution are
             # strictly positive if truncated at zero
->>>>>>> bd881f29
             return -np.inf
 
         return self._compute_log_likelihood(mean, var, observations)
@@ -611,16 +605,10 @@
         mean, std = parameters
         var = std**2
 
-<<<<<<< HEAD
-        if std <= 0:
-            # The standard deviation of the Gaussian distribution is
-            # strictly positive
-=======
         eps = 1E-6
         if (mean <= 0) or (std <= 0) or (var <= eps):
             # The mean and std. of the Gaussian distribution are
             # strictly positive if truncated at zero
->>>>>>> bd881f29
             return np.full(shape=len(observations), fill_value=-np.inf)
 
         return self._compute_pointwise_ll(mean, var, observations)
@@ -642,16 +630,10 @@
         mean, std = parameters
         var = std**2
 
-<<<<<<< HEAD
-        if std <= 0:
-            # The standard deviation of the Gaussian distribution is
-            # strictly positive
-=======
         eps = 1E-6
         if (mean <= 0) or (std <= 0) or (var <= eps):
             # The mean and std. of the Gaussian distribution are
             # strictly positive if truncated at zero
->>>>>>> bd881f29
             n_obs = len(observations)
             return -np.inf, np.full(shape=(n_obs + 2,), fill_value=np.inf)
 
